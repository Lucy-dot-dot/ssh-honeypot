[package]
name = "ssh-honeypot"
version = "0.1.0"
edition = "2024"
repository = "https://github.com/Lucy-dot-dot/ssh-honeypot.git"
license = "MIT"
readme = "README.md"

[dependencies]
tokio = { version = "1", features = ["rt-multi-thread", "macros", "signal"] }
<<<<<<< HEAD
russh = "0.52.0"
log = "0.4.26"
=======
russh = "0.51.1"
log = "0.4.27"
>>>>>>> af88e100
env_logger = "0.11.7"
async-trait = "0.1.88"
rand_core = { version =  "0.9.3", features = ["std"]  }
chrono = "0.4"
rusqlite = { version = "0.35.0", features = ["bundled"] }
uuid = { version = "1.3", features = ["v4", "serde"] }
<<<<<<< HEAD
clap = { version =  "4.5.32", features = ["derive", "env", "usage", "suggestions", "color"] }
flate2 = "1.1.1"
tar = "0.4.44"
rand = "0.9.1"
=======
clap = { version =  "4.5.34", features = ["derive", "env", "usage", "suggestions", "color"] }
>>>>>>> af88e100

[profile.release]
lto = true
strip = true<|MERGE_RESOLUTION|>--- conflicted
+++ resolved
@@ -8,27 +8,18 @@
 
 [dependencies]
 tokio = { version = "1", features = ["rt-multi-thread", "macros", "signal"] }
-<<<<<<< HEAD
 russh = "0.52.0"
-log = "0.4.26"
-=======
-russh = "0.51.1"
 log = "0.4.27"
->>>>>>> af88e100
 env_logger = "0.11.7"
 async-trait = "0.1.88"
 rand_core = { version =  "0.9.3", features = ["std"]  }
 chrono = "0.4"
 rusqlite = { version = "0.35.0", features = ["bundled"] }
 uuid = { version = "1.3", features = ["v4", "serde"] }
-<<<<<<< HEAD
-clap = { version =  "4.5.32", features = ["derive", "env", "usage", "suggestions", "color"] }
+clap = { version =  "4.5.34", features = ["derive", "env", "usage", "suggestions", "color"] }
 flate2 = "1.1.1"
 tar = "0.4.44"
 rand = "0.9.1"
-=======
-clap = { version =  "4.5.34", features = ["derive", "env", "usage", "suggestions", "color"] }
->>>>>>> af88e100
 
 [profile.release]
 lto = true
