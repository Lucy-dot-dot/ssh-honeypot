use std::io::ErrorKind;
use std::net::SocketAddr;
use std::sync::Arc;
use async_trait::async_trait;
use chrono::{DateTime, Local, Utc};
use russh::{server, Channel, ChannelId, ChannelMsg, CryptoVec, Error};
use russh::keys::{HashAlg, PublicKey};
use russh::server::{Auth, Handler, Msg, Session};
use ssh_encoding::Error as SshEncodingError;
use tokio::sync::mpsc;
use tokio::sync::RwLock;
use rand::{rng, Rng};
use rand_core::RngCore;
use crate::db::DbMessage;
<<<<<<< HEAD
use crate::shell::commands::{
    CommandDispatcher, CommandContext,
    EchoCommand, CatCommand, DateCommand, FreeCommand, PsCommand, UnameCommand, LsCommand,
    PwdCommand, WhoamiCommand, IdCommand, CdCommand, WgetCommand, CurlCommand, SudoCommand, ExitCommand
};
use crate::shell::filesystem::fs2::FileSystem;
=======
use crate::shell::commands::{handle_cat_command, handle_echo_command, handle_ls_command, handle_uname_command};
use crate::shell::commands::handle_free_command;
use crate::shell::filesystem::fs2::{FileContent, FileSystem};
use crate::shell::commands::handle_ps_command;
use crate::sftp::HoneypotSftpSession;
use crate::abuseipdb::{Client as AbuseIpClient, AbuseIpError};
use crate::ipapi;
>>>>>>> 97e54dd0

#[derive(Clone, Default)]
// Store session data
struct SessionData {
    auth_id: String,
    commands: Vec<String>,
    start_time: DateTime<Utc>,
    prompt: String,
}

// Define our SSH server handler
pub struct SshHandler {
    peer: Option<SocketAddr>,
    user: Option<String>,
    auth_id: Option<String>,
    session_data: SessionData,
    db_tx: mpsc::Sender<DbMessage>,
    current_cmd: String,
    cwd: String,
    hostname: String,
    disable_cli_interface: bool,
    authentication_banner: Option<String>,
    tarpit: bool,
    fs2: Arc<RwLock<FileSystem>>,
<<<<<<< HEAD
    send_task: Option<tokio::task::JoinHandle<()>>,
    send_task_tx: Option<mpsc::Sender<String>>,
    command_dispatcher: CommandDispatcher,
=======
    /*send_task: Option<tokio::task::JoinHandle<()>>,
    send_task_tx: Option<mpsc::Sender<String>>,*/
    enable_sftp: bool,
    abuse_ip_client: Option<Arc<AbuseIpClient>>,
    reject_all_auth: bool,
>>>>>>> 97e54dd0
}

// Implementation of the Handler trait for our SSH server
#[async_trait]
impl Handler for SshHandler {
    type Error = russh::Error;

    fn auth_password(
        &mut self,
        user: &str,
        password: &str,
    ) -> impl Future<Output = Result<Auth, Self::Error>> + Send {
        async move {
            self.user = Some(user.to_string());
            self.cwd = format!("/home/{}", user);
            if !self.disable_cli_interface {
                self.ensure_user_home_exists().await;
            }
            let peer_str = format!("{}", self.peer.unwrap_or(SocketAddr::from(([0, 0, 0, 0], 0))).ip());

            // We'll get the actual UUID back from the database

            log::info!("Password auth attempt - Username: {}, Password: {}, IP: {}", user, password, peer_str);

            // Check IP with AbuseIPDB if client is available
            self.check_abuse_ip_db().await;

            // Record authentication attempt in database and get the UUID back
            let (response_tx, response_rx) = tokio::sync::oneshot::channel();
            match self.db_tx.send(DbMessage::RecordAuth {
                timestamp: Utc::now(),
                ip: peer_str,
                username: user.to_string(),
                auth_type: "password".to_string(),
                password: Some(password.to_string()),
                public_key: None,
                successful: !self.reject_all_auth, // Accept/reject based on flag
                response_tx,
            }).await {
                Ok(_) => {
                    match response_rx.await {
                        Ok(Ok(auth_id)) => {
                            log::trace!("Recorded auth with UUID: {}", auth_id);
                            self.auth_id = Some(auth_id);
                        },
                        Ok(Err(e)) => {
                            log::error!("Database error recording auth: {}", e);
                        },
                        Err(e) => {
                            log::error!("Failed to receive auth response: {}", e);
                        }
                    }
                },
                Err(err) => { log::error!("Failed to send RecordAuth to db task: {}", err) },
            };

            // Simulate a small delay like a real SSH server
            let delay = rng().next_u64() % 501;
            log::trace!("Letting client wait for {}", delay);
            tokio::time::sleep(std::time::Duration::from_millis(delay)).await;
            if self.reject_all_auth {
                log::info!("Rejected authentication attempt");
                Ok(Auth::Reject { proceed_with_methods: None, partial_success: false })
            } else {
                log::info!("Accepted new connection");
                Ok(Auth::Accept)
            }
        }
    }

    // Handle public key authentication
    fn auth_publickey(
        &mut self,
        user: &str,
        public_key: &PublicKey,
    ) -> impl Future<Output = Result<Auth, Self::Error>> + Send {
        async move {
            self.user = Some(user.to_string());
            self.cwd = format!("/home/{}", user);
            if !self.disable_cli_interface {
                self.ensure_user_home_exists().await;
            }
            let key_str = format!("{}", public_key.key_data().fingerprint(HashAlg::Sha512));
            let peer_str = format!("{}", self.peer.unwrap_or(SocketAddr::from(([0, 0, 0, 0], 0))).ip());

            // We'll get the actual UUID back from the database

            log::info!("Public key auth attempt - Username: {}, Key: {}, IP: {}", user, key_str, peer_str);

            // Check IP with AbuseIPDB if client is available
            self.check_abuse_ip_db().await;

            // Record authentication attempt in database and get the UUID back
            let (response_tx, response_rx) = tokio::sync::oneshot::channel();
            match self.db_tx.send(DbMessage::RecordAuth {
                timestamp: Utc::now(),
                ip: peer_str,
                username: user.to_string(),
                auth_type: "publickey".to_string(),
                password: None,
                public_key: Some(key_str),
                successful: !self.reject_all_auth, // Accept/reject based on flag
                response_tx,
            }).await {
                Ok(_) => {
                    match response_rx.await {
                        Ok(Ok(auth_id)) => {
                            log::trace!("Recorded auth with UUID: {}", auth_id);
                            self.auth_id = Some(auth_id);
                        },
                        Ok(Err(e)) => {
                            log::error!("Database error recording auth: {}", e);
                        },
                        Err(e) => {
                            log::error!("Failed to receive auth response: {}", e);
                        }
                    }
                },
                Err(err) => { log::error!("Failed to send RecordAuth to db task: {}", err) },
            };

            // Simulate a small delay like a real SSH server
            let delay = rng().next_u64() % 501;
            log::trace!("Letting client wait for {}", delay);
            tokio::time::sleep(std::time::Duration::from_millis(delay)).await;

            if self.reject_all_auth {
                log::info!("Rejected authentication attempt");
                Ok(Auth::Reject { proceed_with_methods: None, partial_success: false })
            } else {
                log::info!("Accepted new connection");
                Ok(Auth::Accept)
            }
        }
    }

    fn authentication_banner(
        &mut self,
    ) -> impl Future<Output = Result<Option<String>, Self::Error>> + Send {
        async move {
            log::trace!("Displaying banner: {:?}", self.authentication_banner.as_ref());
            Ok(self.authentication_banner.clone())
        }
    }

    fn channel_eof(&mut self, channel: ChannelId, session: &mut Session) -> impl Future<Output=Result<(), Self::Error>> + Send {
        async move {
            log::debug!("Channel EOF on channel: {}, closing channel", channel);
            session.close(channel)?;
            Ok(())
        }
    }

    fn channel_open_session(
        &mut self,
        channel: Channel<Msg>,
        _session: &mut Session,
    ) -> impl Future<Output = Result<bool, Self::Error>> + Send {
        async move {
            if let Some(peer) = self.peer {
                log::debug!("Open session on channel: {} for ip {}", channel.id(), peer);
            } else {
                log::debug!("Open session on channel: {}", channel.id());
            }
            if let (Some(user), Some(auth_id)) = (&self.user, &self.auth_id) {
                // Initialize session data once we have a channel session
                let data = SessionData {
                    auth_id: auth_id.clone(),
                    commands: Vec::new(),
                    start_time: Utc::now(),
                    prompt: format!("{}@{}:~$ ", user, self.hostname)
                };
                self.session_data = data.clone();

                // Start the fake shell for the attacker
                let db_tx = self.db_tx.clone();
                //let (channel_reader, channel_writer) = channel.split();

                // Handle the shell session within this future
                log::trace!("Starting tokio task for shell session saving");
                tokio::spawn(async move {
                    handle_shell_session(channel, data, db_tx).await;
                });

                //let (sender_task, recv_task) = mpsc::channel::<String>(1000);
                /*self.send_task = Some(tokio::spawn(async move {
                    // TODO: Implement sending data to client from other thread
                    Self::async_data_writer(channel_writer, recv_task, tarpit).await;
                }));
                self.send_task_tx = Some(sender_task);*/

            }

            Ok(true)
        }
    }

    fn data(
        &mut self,
        channel: ChannelId,
        data: &[u8],
        session: &mut Session,
    ) -> impl Future<Output = Result<(), Self::Error>> + Send {
        async move {
            if self.disable_cli_interface {
                log::debug!("Cli interface is disabled");
                session.channel_failure(channel)?;
                return Ok(())
            }

            if data[0] == 4 {
                log::debug!("Client requested closing of connection");
                match self.tarpit_data(session, channel, "\r\nlogout\r\nConnection to host closed.\r\n".as_bytes()).await {
                    Ok(_) => { log::trace!("Send closing connection text to client") },
                    Err(err) => { log::error!("Failed to send closing connection to client: {}", err) },
                };
                return Err(Error::Disconnect);
            }
            if data[0] == 127 || data[0] == 8 {
                log::trace!("Received backspace, backspacing...");
                // Well we don't want to delete prompt do we? Maybe I could send the bell code?
                // Send bell ascii code (ASCII 7) when trying to backspace on an empty command
                if self.current_cmd.is_empty() {
                    log::trace!("current cmd is empty, so why are you still backspacing?");
                    match self.tarpit_data(session, channel, &[7u8]).await {
                        Ok(_) => { log::trace!("Sent bell code to client") },
                        Err(err) => { log::error!("Failed to send bell code to client: {}", err) },
                    };
                    return Ok(());
                }

                match self.tarpit_data(session, channel, &[8u8, 32u8, 8u8]).await {
                    Ok(_) => { log::trace!("Send backspace code to client") },
                    Err(err) =>  { log::error!("Failed to send backspace code to client: {}", err) },
                };
                self.current_cmd.pop();
                return Ok(());
            }

            // CTRL+C
            if data == [3] {
                log::trace!("Received ctrl+c, clearing current command");
                self.current_cmd = String::new();
                let prompt = format!("\r\n{}", self.session_data.prompt);
                match self.tarpit_data(session, channel, prompt.as_bytes()).await {
                    Ok(_) => { log::trace!("Send prompt to client") },
                    Err(err) => { log::error!("Failed to send prompt to client: {}", err) },
                }
                return Ok(());
            }


            if let Ok(cmd) = String::from_utf8(data.to_vec()) {
                log::trace!("data: '{}' ({:?})", cmd, data);

                if cmd.ends_with("\n") || cmd.ends_with("\r") {
                    self.session_data.commands.push(self.current_cmd.clone());

                    // Record command in database
                    match self.db_tx.send(DbMessage::RecordCommand {
                        auth_id: self.session_data.auth_id.clone(),
                        timestamp: Utc::now(),
                        command: self.current_cmd.clone(),
                    }).await {
                        Ok(_) => { log::trace!("Send record command to db task") },
                        Err(err)  => { log::error!("Failed to send record command to db: {}", err) },
                    };

                    if self.current_cmd == "exit" || self.current_cmd == "logout" {
                        log::debug!("Closing session {} due to exit command", self.session_data.auth_id);
                        // Send goodbye message
                        match self.tarpit_data(session, channel, "\r\nlogout\r\nConnection to host closed.\r\n".as_bytes()).await {
                            Ok(_) => { log::trace!("Sent closing connection to client") },
                            Err(err) => { log::error!("Failed to send closing connection to client: {}", err) },
                        };
                        // Close the channel
                        return Err(Error::Disconnect);
                    }

                    // Process the command
                    let response = self.process_command().await;
                    self.current_cmd = String::new();

                    // Send the response
                    match self.tarpit_data(session, channel, "\r\n".as_bytes()).await {
                        Ok(_) => { log::trace!("Sent newline for command execution to client") },
                        Err(err) => { log::error!("Failed to send newline to client: {}", err) },
                    };
                    match self.tarpit_data(session, channel, response.as_bytes()).await {
                        Ok(_) => { log::trace!("Sent command result data to client") },
                        Err(err) => { log::error!("Failed to send command result data to client: {}", err) },
                    };
                    let prompt = format!("\r\n{} ", self.session_data.prompt);
                    match self.tarpit_data(session, channel, prompt.as_bytes()).await {
                        Ok(_) => { log::trace!("Sent prompt to client") },
                        Err(err) => { log::error!("Failed to send prompt to client after command execution: {}", err) },
                    };

                } else {
                    log::trace!("Appending to command: {}", cmd);
                    if !cmd.is_empty() {
                        self.current_cmd += &*cmd;
                        match self.tarpit_data(session, channel, cmd.as_bytes()).await {
                            Ok(_) => { log::trace!("Sent character back to client") },
                            Err(err) => { log::error!("Failed to send character back to client: {}", err) },
                        };
                    }
                }
            } else {
                log::debug!("binary data ({:?})", data);
                // Handle binary data (could be control characters)
                // Check for CTRL+D (ASCII 4) in raw data
                if data.contains(&4) {
                    // Send goodbye message and close connection
                    match self.tarpit_data(session, channel, "\r\nlogout\r\nConnection to host closed.\r\n".as_bytes()).await {
                        Ok(_) => { log::trace!("Sent logout message to client") },
                        Err(err) => { log::error!("Failed to send logout message to client: {}", err) },
                    };
                    return Err(Error::Disconnect);
                }
            }
            Ok(())
        }
    }

    fn shell_request(
        &mut self,
        channel: ChannelId,
        session: &mut Session,
    ) -> impl Future<Output = Result<(), Self::Error>> + Send {
        async move {
            log::debug!("Getting shell command request for channel: {}", channel);
            if self.disable_cli_interface {
                log::debug!("Cli interface is disabled");
                session.channel_failure(channel)?;
                return Ok(())
            }

            // Send a welcome message
            let welcome = format!(
                "\n\nWelcome to Ubuntu 20.04.4 LTS (GNU/Linux 5.4.0-109-generic x86_64)\r\n\r\n * Documentation:  https://help.ubuntu.com\r\n * Management:     https://landscape.canonical.com\r\n * Support:        https://ubuntu.com/advantage\r\n\r\n  System information as of {}\r\n\r\n  System load:  0.08              Users logged in:        1\r\n  Usage of /:   42.6% of 30.88GB  IP address for eth0:    10.0.2.15\r\n  Memory usage: 38%               IP address for docker0:  172.17.0.1\r\n  Swap usage:   0%                \r\n  Processes:    116\r\n\r\nLast login: {} from 192.168.1.5\r\n",
                Local::now().format("%a %b %e %H:%M:%S %Y"),
                Local::now().format("%a %b %e %H:%M:%S %Y")
            );

            match self.tarpit_data(session, channel, welcome.as_bytes()).await {
                Ok(_) => { log::trace!("Send welcome message to client") },
                Err(err) => { log::error!("Failed to send welcome message to client: {}", err) },
            };

            // Send prompt
            let prompt = self.session_data.prompt.clone();
            match self.tarpit_data(session, channel, prompt.as_bytes()).await {
                Ok(_) => { log::trace!("Sent prompt to client") },
                Err(err) => { log::error!("Failed to send prompt to client: {}", err) },
            };

            Ok(())
        }
    }

    /// This is ssh user@host "command", data should be UTf-8
    fn exec_request(&mut self, channel: ChannelId, data: &[u8], session: &mut Session) -> impl Future<Output=Result<(), Self::Error>> + Send {
        async move {
            let command = String::from_utf8_lossy(data);
            // Record command in database
            match self.db_tx.send(DbMessage::RecordCommand {
                auth_id: self.session_data.auth_id.clone(),
                timestamp: Utc::now(),
                command: command.to_string(),
            }).await {
                Ok(_) => { log::trace!("Send record command to db task") },
                Err(err)  => { log::error!("Failed to send record command to db: {}", err) },
            };

            let answer = format!("You thought I'm going to execute '{}'. But jokes on you. You are now my slave.", command);
            log::debug!("Exec request received: {}", command);
            log::debug!("Answering with: {}", answer);
            self.tarpit_data(session, channel, answer.as_bytes()).await?;
            session.channel_failure(channel)?;
            Ok(())
        }
    }

    fn subsystem_request(
        &mut self,
        channel: ChannelId,
        name: &str,
        session: &mut Session,
    ) -> impl Future<Output = Result<(), Self::Error>> + Send {
        async move {
            log::debug!("Subsystem request: {} on channel {}", name, channel);

            if name == "sftp" {
                if !self.enable_sftp {
                    log::info!("SFTP subsystem request denied (SFTP disabled): auth_id: {:?}", self.auth_id);
                    session.channel_failure(channel)?;
                    return Ok(());
                }

                log::info!("Starting SFTP subsystem for auth_id: {:?}", self.auth_id);

                if let Some(auth_id) = &self.auth_id {
                    // Create SFTP session handler
                    let _sftp_handler = HoneypotSftpSession::new(
                        self.db_tx.clone(),
                        self.fs2.clone(),
                        auth_id.clone(),
                    );

                    // Accept the subsystem request
                    session.channel_success(channel)?;

                    // Run the SFTP server on this channel
                    // Note: The actual channel stream handling would need to be implemented
                    // based on the specific russh-sftp requirements
                    log::info!("SFTP subsystem started for channel {}", channel);

                    // For now, just log that SFTP was requested
                    // In a complete implementation, you would need to handle the channel data
                    // and pass it to the SFTP handler
                } else {
                    log::error!("No auth_id available for SFTP session");
                    session.channel_failure(channel)?;
                }
            } else {
                log::debug!("Unsupported subsystem: {}", name);
                session.channel_failure(channel)?;
            }

            Ok(())
        }
    }

}

/*impl Drop for SshHandler {
    fn drop(&mut self) {
        if let Some(send_task) = self.send_task.take() {
            send_task.abort();
        }
    }
}*/

impl SshHandler {
    // Process commands and return fake responses
    async fn process_command(&mut self) -> String {
        log::debug!("Processing command: {}", self.current_cmd);
        // First, split on pipes to handle simple command piping
        let cmd = self.current_cmd.clone();
        let mut cmd_parts = cmd.split("|");

        let primary_cmd = cmd_parts.next().unwrap_or("").trim();
        log::debug!("Identified primary cmd: {}", primary_cmd);

        // Create command context
        let mut context = CommandContext::new(
            self.cwd.clone(),
            self.user.clone().unwrap_or_else(|| "user".to_string()),
            self.hostname.clone(),
            self.fs2.clone(),
            self.session_data.auth_id.clone(),
        );
        
        // Use the new dispatcher for all commands
        let mut output = self.command_dispatcher.execute(primary_cmd, &mut context).await;
        
        // Update cwd from context in case it changed (e.g., from cd command)
        self.cwd = context.cwd.clone();
        
        // Handle special exit commands
        if primary_cmd == "exit" || primary_cmd == "logout" {
            return "".to_string();
        }

        for piped_cmd in cmd_parts {
            if piped_cmd.trim().starts_with("grep ") {
                let grep_term = piped_cmd.trim()[5..].trim();
                // Very simple grep implementation
                output = output.lines()
                    .filter(|line| line.contains(grep_term))
                    .collect::<Vec<&str>>()
                    .join("\n") + "\n";
            }
        }

        output
    }


    /// Handles the transmission of data over the provided session and channel, with an optional "tarpit" mode
    /// to delay the data flow intentionally.
    ///
    /// # Arguments
    ///
    /// * `session` - A mutable reference to the session through which the data is sent.
    /// * `channel` - The channel identifier where the data will be transmitted.
    /// * `data` - A byte slice representing the data to be sent.
    ///
    /// # Behavior
    ///
    /// - If the `self.tarpit` flag is set to `true`, each byte of the `data` slice is sent with an intentional delay
    ///   (between 500 to 2000 milliseconds, randomized for each byte) to simulate a slow response or tarpit mechanism.
    /// - If the `self.tarpit` flag is `false`, the entire `data` slice is sent immediately without delay.
    ///
    /// # Returns
    ///
    /// This method returns a `Result` type:
    /// - `Ok(())` if data is successfully sent.
    /// - `Err(russh::Error)` if an error occurs during data transmission.
    ///
    /// # Panics
    ///
    /// This function will panic if the random number generator (`rng()`) fails to initialize properly
    /// or if an invalid range is provided.
    ///
    ///
    /// # Notes
    ///
    /// - The tarpit mechanism is often used to slow down malicious clients or as a defensive mechanism.
    /// - The randomness of the delay is determined by a helper function `rng().random_range(500..2000)`,
    ///   which should be ensured to return consistent results within the given range.
    async fn tarpit_data(&mut self, session: &mut Session, channel: ChannelId, data: &[u8]) -> Result<(), russh::Error> {
        log::trace!("Tarpitting: {}, data len: {}", self.tarpit, data.len());
        if self.tarpit {
            for datum in data.iter() {
                let wait_time = std::time::Duration::from_millis(rng().random_range(10..700));
                log::trace!("Tarpit delay: {}", wait_time.as_millis());
                tokio::time::sleep(wait_time).await;
                session.data(channel, CryptoVec::from_slice(&[*datum]))?;
            }
        } else {
            session.data(channel, CryptoVec::from_slice(data))?;
        }
        Ok(())
    }

    async fn ensure_user_home_exists(&mut self) {
        let mut fs2 = self.fs2.write().await;
        // We don't care if the directory already exists or if it can't be created. This is a honeypot not linux
        match fs2.create_directory(&self.cwd) {
            Ok(_) => {
                log::debug!("Created user home directory: {}", self.cwd);
            },
            Err(err) => {
                log::warn!("Failed to create user home directory: {}", err);
            }
        }
    }

    async fn check_abuse_ip_db(&mut self) {
        let Some(abuse_client) = &self.abuse_ip_client else {
            log::trace!("AbuseIPDB client not configured, skipping IP check");
            return;
        };

        let Some(peer_addr) = self.peer else {
            log::trace!("No peer address available for AbuseIPDB check");
            return;
        };

        let ip = peer_addr.ip().to_string();
        log::trace!("Starting AbuseIPDB lookup for IP: {}", ip);

        match abuse_client.check_ip_with_cache(&ip).await {
            Ok(response) => {
                let score = response.data.abuse_confidence_score.unwrap_or(0);
                let country = response.data.country_code.as_deref().unwrap_or("Unknown");
                let is_tor = response.data.is_tor;
                log::trace!("AbuseIPDB response: {:?}", response.data);
                log::info!("AbuseIPDB check for {}: Confidence: {}%, Country: {}, Tor: {}, Reports: {}",
                             ip, score, country, is_tor, response.data.total_reports);
            },
            Err(AbuseIpError::RateLimitExceeded(info)) => {
                log::trace!("AbuseIPDB rate limit encountered for {}", ip);
                if let Some(retry_after) = info.retry_after_seconds {
                    log::warn!("AbuseIPDB daily rate limit exceeded for {}. Retry after {} seconds", ip, retry_after);
                } else if let Some(reset_timestamp) = info.reset_timestamp {
                    let now = Utc::now().timestamp() as u64;
                    let wait_seconds = if reset_timestamp > now { reset_timestamp - now } else { 0 };
                    log::warn!("AbuseIPDB daily rate limit exceeded for {}. Resets in {} seconds", ip, wait_seconds);
                } else {
                    log::warn!("AbuseIPDB daily rate limit exceeded for {}", ip);
                }
            },
            Err(e) => {
                log::warn!("AbuseIPDB check failed for {}: {}", ip, e);
            }
        }
        log::trace!("Completed AbuseIPDB check for {}", ip);
    }
}

// Implementation of Server trait
pub struct SshServerHandler {
    db_tx: mpsc::Sender<DbMessage>,
    disable_cli_interface: bool,
    authentication_banner: Option<String>,
    tarpit: bool,
    fs2: Arc<RwLock<FileSystem>>,
    enable_sftp: bool,
    abuse_ip_client: Option<Arc<AbuseIpClient>>,
    reject_all_auth: bool,
    ip_api_client: Option<Arc<ipapi::Client>>
}

impl server::Server for SshServerHandler {
    type Handler = SshHandler;

    // Create a new handler for each connection
    fn new_client(&mut self, peer_addr: Option<SocketAddr>) -> Self::Handler {
        if let Some(peer_addr) = peer_addr {
            let ip = peer_addr.ip().to_string();
            
            // Fire-and-forget IP lookup to populate cache
            if let Some(abuse_client) = &self.abuse_ip_client {
                let client_clone = abuse_client.clone();
                let ip_clone = ip.clone();
                tokio::spawn(async move {
                    match client_clone.check_ip_with_cache(&ip_clone).await {
                        Ok(response) => {
                            log::debug!("Background AbuseIPDB lookup completed for {}", ip_clone);
                            log::debug!("{}", response.data);
                        },
                        Err(AbuseIpError::RateLimitExceeded(info)) => {
                            if let Some(retry_after) = info.retry_after_seconds {
                                log::debug!("Background AbuseIPDB lookup hit daily rate limit for {}. Retry after {} seconds", ip_clone, retry_after);
                            } else if let Some(reset_timestamp) = info.reset_timestamp {
                                let now = Utc::now().timestamp() as u64;
                                let wait_seconds = if reset_timestamp > now { reset_timestamp - now } else { 0 };
                                log::debug!("Background AbuseIPDB lookup hit daily rate limit for {}. Resets in {} seconds", ip_clone, wait_seconds);
                            } else {
                                log::debug!("Background AbuseIPDB lookup hit daily rate limit for {}", ip_clone);
                            }
                        },
                        Err(e) => {
                            log::debug!("Background AbuseIPDB lookup failed for {}: {}", ip_clone, e);
                        }
                    }
                });
            }
            
            // Check cache for additional connection info
            if let Some(abuse_client) = &self.abuse_ip_client {
                let cache = abuse_client.memory_cache.clone();
                let cache_ttl_hours = abuse_client.cache_ttl_hours;
                let ip_for_cache = ip.clone();
                let peer_for_log = peer_addr;
                
                tokio::spawn(async move {
                    let cache_read = cache.read().await;
                    if let Some(cached) = cache_read.get(&ip_for_cache) {
                        let age = Utc::now() - cached.cached_at;
                        if age < chrono::Duration::hours(cache_ttl_hours as i64) {
                            let data = &cached.response.data;
                            let country = data.country_code.as_deref().unwrap_or("Unknown");
                            let isp = data.isp.as_deref().unwrap_or("Unknown");
                            let usage_type = data.usage_type.as_deref().unwrap_or("Unknown");
                            let confidence = data.abuse_confidence_score.unwrap_or(0);
                            let is_tor = data.is_tor;
                            
                            log::info!("New connection from: {} [Country: {}, ISP: {}, Usage: {}, Confidence: {}%, Tor: {}]", 
                                     peer_for_log, country, isp, usage_type, confidence, is_tor);
                        } else {
                            log::info!("New connection from: {} (cache expired)", peer_for_log);
                        }
                    } else {
                        log::info!("New connection from: {} (no cache data)", peer_for_log);
                    }
                });
            } else {
                log::info!("New connection from: {:?}", peer_addr);
            }

            if let Some(ip_api_client) = &self.ip_api_client {
                let client = ip_api_client.clone();
                tokio::spawn(async move {
                    log::trace!("Checking IP API for {}", ip);
                    let ipinfo = match client.check_ip_with_cache(&ip).await {
                        Ok(response) => {
                            log::trace!("IP API lookup completed for {} with response: {:?}", ip, response);
                            response
                        },
                        Err(e) => {
                            log::warn!("IP API lookup failed for {}: {}", ip, e);
                            return;
                        }
                    };
                    log::info!("Additional country info for {} - Country: {}, Region: {}, lat/lon: {}/{}, org: {}", ip, ipinfo.country, ipinfo.region, ipinfo.lat, ipinfo.lon, ipinfo.org);
                });
            }

            let db_tx = self.db_tx.clone();
            tokio::spawn(async move {
                match db_tx.send(DbMessage::RecordConnect {
                    ip: peer_addr.ip().to_string(),
                    timestamp: Utc::now(),
                }).await {
                    Ok(_) => { log::trace!("Send record command to db task") },
                    Err(err)  => { log::error!("Failed to send record command to db: {}", err) },
                };
            });
        } else {
            // EBADF The argument sockfd is not a valid file descriptor.
            // EFAULT The addr argument points to memory not in a valid part of the process address space.
            // EINVAL addrlen is invalid (e.g., is negative).
            // ENOBUFS Insufficient resources were available in the system to perform the operation.
            // ENOTCONN The socket is not connected.
            // ENOTSOCK The file descriptor sockfd does not refer to a socket.

            // FIXME: using run_stream to catch the address earlier would be better but we loose a lot of lifecycle management from russh. Otherwise we could submit a patch to catch it earlier
            log::info!("New connection from unknown peer, what is this?");
        }

        SshHandler {
            peer: peer_addr,
            user: None,
            auth_id: None,
            session_data: SessionData::default(),
            db_tx: self.db_tx.clone(),
            current_cmd: String::new(),
            cwd: String::from("/home/user"),
            hostname: "server01".to_string(),
            disable_cli_interface: self.disable_cli_interface,
            authentication_banner: self.authentication_banner.clone(),
            tarpit: self.tarpit,
            fs2: self.fs2.clone(),
<<<<<<< HEAD
            send_task: None,
            send_task_tx: None,
            command_dispatcher: Self::create_command_dispatcher(),
=======
            /*send_task: None,
            send_task_tx: None,*/
            enable_sftp: self.enable_sftp,
            abuse_ip_client: self.abuse_ip_client.clone(),
            reject_all_auth: self.reject_all_auth,
>>>>>>> 97e54dd0
        }
    }

    fn handle_session_error(&mut self, error: <Self::Handler as Handler>::Error) {

        match error {
            Error::Disconnect => {},
            Error::IO(err) => {
                match err.kind() {
                    ErrorKind::UnexpectedEof => {
                        log::warn!("Session did not properly closed. Bad bot.");
                    }
                    ErrorKind::ConnectionReset => {
                        log::warn!("Session closed by remote peer. (TCP RST Packet)");
                    }
                    _ => {
                        log::error!("I/O Session error: {:#?}", err);
                    }
                }
            },
            Error::Elapsed(_) => {
                log::warn!("Session timed out");
            }
            Error::InactivityTimeout => {
                log::warn!("Session timed out due to inactivity");
            }
            Error::SshEncoding(err) => {
                match err {
                    SshEncodingError::Length => {
                        log::warn!("Client send invalid length packet");
                    }
                    _ => {
                        log::error!("SSH encoding error: {:#?}", err);
                    }
                }
            }
            Error::InvalidConfig(err_msg) => {
                if err_msg.contains("min_group_size") {
                    log::warn!("Client sent too low min_group_size value. Likely looking for old misconfigured embedded devices");
                } else {
                    log::error!("Invalid configuration: {}", err_msg);
                }
            }
            _ => {
                log::error!("Session error: {:#?}", error);
            }
        }
    }
}

impl SshServerHandler {
    pub fn new(db_tx: mpsc::Sender<DbMessage>, disable_cli_interface: bool, authentication_banner: Option<String>, tarpit: bool, fs2: Arc<RwLock<FileSystem>>, enable_sftp: bool, abuse_ip_client: Option<Arc<AbuseIpClient>>, reject_all_auth: bool, ip_api_client: Option<Arc<ipapi::Client>>) -> SshServerHandler {
        Self {
            disable_cli_interface,
            db_tx,
            authentication_banner,
            tarpit,
            fs2,
            enable_sftp,
            abuse_ip_client,
            reject_all_auth,
            ip_api_client
        }
    }
    
    /// Create and initialize the command dispatcher with available commands
    fn create_command_dispatcher() -> CommandDispatcher {
        let mut dispatcher = CommandDispatcher::new();
        
        // Register regular commands
        dispatcher.registry_mut().register_command(Arc::new(EchoCommand));
        dispatcher.registry_mut().register_command(Arc::new(CatCommand));
        dispatcher.registry_mut().register_command(Arc::new(DateCommand));
        dispatcher.registry_mut().register_command(Arc::new(FreeCommand));
        dispatcher.registry_mut().register_command(Arc::new(PsCommand));
        dispatcher.registry_mut().register_command(Arc::new(UnameCommand));
        dispatcher.registry_mut().register_command(Arc::new(LsCommand));
        dispatcher.registry_mut().register_command(Arc::new(PwdCommand));
        dispatcher.registry_mut().register_command(Arc::new(WhoamiCommand));
        dispatcher.registry_mut().register_command(Arc::new(IdCommand));
        dispatcher.registry_mut().register_command(Arc::new(WgetCommand));
        dispatcher.registry_mut().register_command(Arc::new(CurlCommand));
        dispatcher.registry_mut().register_command(Arc::new(SudoCommand));
        dispatcher.registry_mut().register_command(Arc::new(ExitCommand));
        
        // Register stateful commands
        dispatcher.registry_mut().register_stateful_command(Arc::new(CdCommand));
        
        dispatcher
    }
}

// Function to handle the fake shell session
async fn handle_shell_session(
    mut channel: Channel<Msg>,
    session_data: SessionData,
    db_tx: mpsc::Sender<DbMessage>,
) {
    // We don't need to do anything specific here since
    // commands are handled in the data/shell_request/exec_request methods

    log::trace!("Waiting for channel to close before saving metadata");
    // Just wait for the channel to close
    while let Some(msg) = channel.wait().await {
        log::trace!("Received channel message: {:?}", msg);
        match msg {
            ChannelMsg::Close => {
                break;
            }
            ChannelMsg::Failure => {
                break;
            }
            ChannelMsg::OpenFailure(_) => {
                break;
            }
            _ => {}
        }
    }

    // Record the end of the session
    let end_time = Utc::now();
    let duration = end_time - session_data.start_time;

    log::info!("Session closed for {}. Session start {}, Session end: {}, Duration: {}", session_data.auth_id, session_data.start_time, end_time, duration);
    // Log session end to database
    let (response_tx, response_rx) = tokio::sync::oneshot::channel();
    match db_tx.send(DbMessage::RecordSession {
        auth_id: session_data.auth_id,
        start_time: session_data.start_time,
        end_time,
        duration_seconds: duration.num_seconds(),
        response_tx,
    }).await {
        Ok(_) => {
            match response_rx.await {
                Ok(Ok(session_id)) => {
                    log::trace!("Successfully recorded session with ID: {}", session_id);
                },
                Ok(Err(e)) => {
                    log::error!("Database error recording session: {}", e);
                },
                Err(e) => {
                    log::error!("Failed to receive session response: {}", e);
                }
            }
        },
        Err(e) => {
            log::error!("Error sending session record: {}", e);
        }
    };
}<|MERGE_RESOLUTION|>--- conflicted
+++ resolved
@@ -12,22 +12,14 @@
 use rand::{rng, Rng};
 use rand_core::RngCore;
 use crate::db::DbMessage;
-<<<<<<< HEAD
 use crate::shell::commands::{
-    CommandDispatcher, CommandContext,
-    EchoCommand, CatCommand, DateCommand, FreeCommand, PsCommand, UnameCommand, LsCommand,
-    PwdCommand, WhoamiCommand, IdCommand, CdCommand, WgetCommand, CurlCommand, SudoCommand, ExitCommand
-};
-use crate::shell::filesystem::fs2::FileSystem;
-=======
-use crate::shell::commands::{handle_cat_command, handle_echo_command, handle_ls_command, handle_uname_command};
-use crate::shell::commands::handle_free_command;
-use crate::shell::filesystem::fs2::{FileContent, FileSystem};
-use crate::shell::commands::handle_ps_command;
+	CommandDispatcher, CommandContext,
+	EchoCommand, CatCommand, DateCommand, FreeCommand, PsCommand, UnameCommand, LsCommand,
+	PwdCommand, WhoamiCommand, IdCommand, CdCommand, WgetCommand, CurlCommand, SudoCommand, ExitCommand
+};use crate::shell::filesystem::fs2::{FileContent, FileSystem};
 use crate::sftp::HoneypotSftpSession;
 use crate::abuseipdb::{Client as AbuseIpClient, AbuseIpError};
 use crate::ipapi;
->>>>>>> 97e54dd0
 
 #[derive(Clone, Default)]
 // Store session data
@@ -52,17 +44,12 @@
     authentication_banner: Option<String>,
     tarpit: bool,
     fs2: Arc<RwLock<FileSystem>>,
-<<<<<<< HEAD
-    send_task: Option<tokio::task::JoinHandle<()>>,
-    send_task_tx: Option<mpsc::Sender<String>>,
-    command_dispatcher: CommandDispatcher,
-=======
     /*send_task: Option<tokio::task::JoinHandle<()>>,
     send_task_tx: Option<mpsc::Sender<String>>,*/
     enable_sftp: bool,
     abuse_ip_client: Option<Arc<AbuseIpClient>>,
     reject_all_auth: bool,
->>>>>>> 97e54dd0
+	command_dispatcher: CommandDispatcher,
 }
 
 // Implementation of the Handler trait for our SSH server
@@ -526,13 +513,13 @@
             self.fs2.clone(),
             self.session_data.auth_id.clone(),
         );
-        
+
         // Use the new dispatcher for all commands
         let mut output = self.command_dispatcher.execute(primary_cmd, &mut context).await;
-        
+
         // Update cwd from context in case it changed (e.g., from cd command)
         self.cwd = context.cwd.clone();
-        
+
         // Handle special exit commands
         if primary_cmd == "exit" || primary_cmd == "logout" {
             return "".to_string();
@@ -676,7 +663,7 @@
     fn new_client(&mut self, peer_addr: Option<SocketAddr>) -> Self::Handler {
         if let Some(peer_addr) = peer_addr {
             let ip = peer_addr.ip().to_string();
-            
+
             // Fire-and-forget IP lookup to populate cache
             if let Some(abuse_client) = &self.abuse_ip_client {
                 let client_clone = abuse_client.clone();
@@ -704,14 +691,14 @@
                     }
                 });
             }
-            
+
             // Check cache for additional connection info
             if let Some(abuse_client) = &self.abuse_ip_client {
                 let cache = abuse_client.memory_cache.clone();
                 let cache_ttl_hours = abuse_client.cache_ttl_hours;
                 let ip_for_cache = ip.clone();
                 let peer_for_log = peer_addr;
-                
+
                 tokio::spawn(async move {
                     let cache_read = cache.read().await;
                     if let Some(cached) = cache_read.get(&ip_for_cache) {
@@ -723,8 +710,8 @@
                             let usage_type = data.usage_type.as_deref().unwrap_or("Unknown");
                             let confidence = data.abuse_confidence_score.unwrap_or(0);
                             let is_tor = data.is_tor;
-                            
-                            log::info!("New connection from: {} [Country: {}, ISP: {}, Usage: {}, Confidence: {}%, Tor: {}]", 
+
+                            log::info!("New connection from: {} [Country: {}, ISP: {}, Usage: {}, Confidence: {}%, Tor: {}]",
                                      peer_for_log, country, isp, usage_type, confidence, is_tor);
                         } else {
                             log::info!("New connection from: {} (cache expired)", peer_for_log);
@@ -790,18 +777,13 @@
             authentication_banner: self.authentication_banner.clone(),
             tarpit: self.tarpit,
             fs2: self.fs2.clone(),
-<<<<<<< HEAD
-            send_task: None,
-            send_task_tx: None,
-            command_dispatcher: Self::create_command_dispatcher(),
-=======
             /*send_task: None,
             send_task_tx: None,*/
             enable_sftp: self.enable_sftp,
             abuse_ip_client: self.abuse_ip_client.clone(),
             reject_all_auth: self.reject_all_auth,
->>>>>>> 97e54dd0
-        }
+			command_dispatcher: Self::create_command_dispatcher(),
+		}
     }
 
     fn handle_session_error(&mut self, error: <Self::Handler as Handler>::Error) {
@@ -865,11 +847,11 @@
             ip_api_client
         }
     }
-    
+
     /// Create and initialize the command dispatcher with available commands
     fn create_command_dispatcher() -> CommandDispatcher {
         let mut dispatcher = CommandDispatcher::new();
-        
+
         // Register regular commands
         dispatcher.registry_mut().register_command(Arc::new(EchoCommand));
         dispatcher.registry_mut().register_command(Arc::new(CatCommand));
@@ -885,10 +867,10 @@
         dispatcher.registry_mut().register_command(Arc::new(CurlCommand));
         dispatcher.registry_mut().register_command(Arc::new(SudoCommand));
         dispatcher.registry_mut().register_command(Arc::new(ExitCommand));
-        
+
         // Register stateful commands
         dispatcher.registry_mut().register_stateful_command(Arc::new(CdCommand));
-        
+
         dispatcher
     }
 }
