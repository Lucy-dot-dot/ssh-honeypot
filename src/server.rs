--- conflicted
+++ resolved
@@ -346,11 +346,7 @@
             Ok(())
         }
     }
-<<<<<<< HEAD
-
-=======
-    
->>>>>>> 4e1803a8
+
 }
 
 impl Drop for SshHandler {
@@ -388,7 +384,7 @@
             cmd if cmd.starts_with("uname") => handle_uname_command(cmd, &*self.hostname),
 
             cmd if cmd.starts_with("ps") => handle_ps_command(cmd),
-
+            
             cmd if cmd.starts_with("cat") => {
                 let fs = self.fs2.read().await;
                 handle_cat_command(cmd, &fs)
